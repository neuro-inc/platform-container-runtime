--- conflicted
+++ resolved
@@ -29,11 +29,6 @@
 
 secrets: []
 
-<<<<<<< HEAD
-sentry:
-  appName: platform-container-runtime
-  sampleRate: 0.01
-=======
 externalSecrets:
   - name: platform-admin-secret
     secretStoreName: vault-backend
@@ -46,9 +41,8 @@
         key: kv-v2/platform
         property: API_KEY
 
-zipkin: {}
-
-sentry: {}
->>>>>>> 883d9a98
+sentry:
+  appName: platform-container-runtime
+  sampleRate: 0.01
 
 priorityClassName: ""