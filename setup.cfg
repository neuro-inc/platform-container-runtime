[metadata]
name = platform-container-runtime
description = Neu.ro platform container runtime
url = https://github.com/neuro-inc/platform-container-runtime
long_description = file: README.md, LICENSE
license = Apache 2
classifiers =
    License :: OSI Approved :: Apache 2
    Programming Language :: Python :: 3

[options]
zip_safe = False
python_requires = >=3.9
packages = find_namespace:
platforms = any
include_package_data = True
install_requires =
<<<<<<< HEAD
    aiohttp==3.8.6
    yarl==1.9.2
=======
    aiohttp==3.8.5
>>>>>>> 9f5db948
    neuro-logging==21.12.2
    grpcio==1.66.1
    protobuf==5.27.2
    aiodocker==0.21.0
    docker-image-py==0.1.12

[options.entry_points]
console_scripts =
    platform-container-runtime = platform_container_runtime.api:main

[options.packages.find]
exclude =
    tests

[options.extras_require]
build-tools =
    grpcio-tools==1.66.1
dev =
    mypy==1.6.1
    mypy-protobuf==3.5.0
    pre-commit==3.3.3
    pytest==7.4.0
    pytest-asyncio==0.21.1
    pytest-cov==4.1.0
    types-protobuf

[flake8]
max-line-length = 88
ignore = N801,N802,N803,E252,W503,E133,E203,F541

[tool:pytest]
testpaths = tests
asyncio_mode = auto
filterwarnings =
    error
    ignore::DeprecationWarning:jose
    ignore:returning HTTPException object is deprecated:DeprecationWarning:aiohttp
    ignore:The loop argument is deprecated:DeprecationWarning:
markers =
    minikube

[coverage:run]
branch = True
source = platform_container_runtime

[mypy]
check_untyped_defs = True
disallow_any_generics = True
disallow_untyped_defs = True
follow_imports = silent
strict_optional = True
warn_redundant_casts = True
warn_unused_ignores = True

[mypy-github.*]
ignore_errors = true

[mypy-k8s.*]
ignore_errors = true

[mypy-containerd.*]
ignore_errors = true

[mypy-aiohttp_security]
ignore_missing_imports = true

[mypy-aiohttp_security.api]
ignore_missing_imports = true

[mypy-jose]
ignore_missing_imports = true

[mypy-neuro_auth_client.*]
ignore_missing_imports = true

[mypy-pytest]
ignore_missing_imports = true

[mypy-setuptools]
ignore_missing_imports = true

[mypy-trafaret]
ignore_missing_imports = true

[mypy-aiohttp_cors]
ignore_missing_imports = true

[mypy-aiohttp_apispec]
ignore_missing_imports = true

[mypy-yaml.*]
ignore_missing_imports = true

[mypy-grpc.*]
ignore_missing_imports = true

[mypy-aiodocker.*]
ignore_missing_imports = true

[mypy-docker_image.*]
ignore_missing_imports = true<|MERGE_RESOLUTION|>--- conflicted
+++ resolved
@@ -15,12 +15,8 @@
 platforms = any
 include_package_data = True
 install_requires =
-<<<<<<< HEAD
     aiohttp==3.8.6
     yarl==1.9.2
-=======
-    aiohttp==3.8.5
->>>>>>> 9f5db948
     neuro-logging==21.12.2
     grpcio==1.66.1
     protobuf==5.27.2
